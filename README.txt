--- conflicted
+++ resolved
@@ -53,17 +53,15 @@
 
 == Changelog ==
 
-<<<<<<< HEAD
 = 2.0.0 =
 * Large cleanup effort
 * Unit tests to adhere to STRICT 5.3, 5.4, 5.5 compatability
 * Integeration tests to ensure intended behavior with ElasticSearch 0.20.6 and 0.90.2
 * Continuous integration setup with travis-ci
 * Developer documentation for faceting and extending
-=======
+
 = 1.2.4 =
 * Allow plugin to work if downloaded from github or wordpress (images weren't showing up in admin)
->>>>>>> 4e24c6a0
 
 = 1.2.3 = 
 * Bug fixes as result of merge
