<?php
namespace elasticsearch;

$fields = array(
	'numeric' => array(
		'id' => 'numeric',
		'type' => 'multi_checkbox',
		'title' => 'Numeric Fields',
		'desc' => 'Any field marked as "numeric" will enabled support for range faceting.'
	)
);

foreach(Api::fields() as $field){
	$fields['numeric']['options'][$field] = $field;
}

<<<<<<< HEAD
if (is_array(Api::option('numeric'))) {
    foreach(array_keys(Api::option('numeric')) as $numeric){
	    $fields[$numeric . '_range'] = array(
		    'id' => $numeric . '_range',
		    'type' => 'text',
		    'title' => $numeric . ' Range',
		    'desc' => 'Comma delimited list of ranges for this field using the format of FROM-TO. Currently ranges are always inclusive., ie: "-10,10-50,50-" or "-5,6-,7-,8-,9-"'
	    );
    }
=======
$numeric_option = Api::option('numeric');

if ($numeric_option) {
	foreach(array_keys($numeric_option) as $numeric){
		$fields[$numeric . '_range'] = array(
			'id' => $numeric . '_range',
			'type' => 'text',
			'title' => $numeric . ' Range',
			'desc' => 'Comma delimited list of ranges for this field using the format of FROM-TO. Currently ranges are always inclusive., ie: "-10,10-50,50-" or "-5,6-,7-,8-,9-"'
		);
	}
>>>>>>> f0abcb29
}

$sections['field'] = array(
	'icon' => NHP_OPTIONS_URL.'img/glyphicons/glyphicons_097_vector_path_line.png',
	'title' => 'Field Mapping',
	'desc' => 'Finer grain control over how data is interpreted inside of ElasticSearch. Any changes made in this tab will require you to clear then re-index your data.',
	'fields' => $fields
);

add_action('nhp-opts-options-validate-elasticsearch', function(){
	global $NHP_Options;

	if($_POST['elasticsearch']['last_tab'] == 'field'){
		try{
			foreach(Api::fields() as $field){
				if($_POST['elasticsearch']['numeric'][$field]){
					$index = Api::index(false);

					foreach(Api::types() as $type){
						$type = $index->getType($type);

						$mapping = new \Elastica_Type_Mapping($type);
						$mapping->setProperties(array($field => array(
							'type' => 'float',
							'store' => 'yes',

						)));

						$mapping->send();
					}
				}
			}
		}catch(\Exception $ex){
			$field = $NHP_Options->sections['field']['fields']['numeric'];
			$field['msg'] = 'There was a problem configuring field mapping.';

			$NHP_Options->errors[] = $field;

			set_transient('nhp-opts-errors-elasticsearch', $NHP_Options->errors, 1000 );
		}
	}
});

?><|MERGE_RESOLUTION|>--- conflicted
+++ resolved
@@ -14,17 +14,6 @@
 	$fields['numeric']['options'][$field] = $field;
 }
 
-<<<<<<< HEAD
-if (is_array(Api::option('numeric'))) {
-    foreach(array_keys(Api::option('numeric')) as $numeric){
-	    $fields[$numeric . '_range'] = array(
-		    'id' => $numeric . '_range',
-		    'type' => 'text',
-		    'title' => $numeric . ' Range',
-		    'desc' => 'Comma delimited list of ranges for this field using the format of FROM-TO. Currently ranges are always inclusive., ie: "-10,10-50,50-" or "-5,6-,7-,8-,9-"'
-	    );
-    }
-=======
 $numeric_option = Api::option('numeric');
 
 if ($numeric_option) {
@@ -36,7 +25,6 @@
 			'desc' => 'Comma delimited list of ranges for this field using the format of FROM-TO. Currently ranges are always inclusive., ie: "-10,10-50,50-" or "-5,6-,7-,8-,9-"'
 		);
 	}
->>>>>>> f0abcb29
 }
 
 $sections['field'] = array(
