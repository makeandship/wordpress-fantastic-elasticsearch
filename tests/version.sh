--- conflicted
+++ resolved
@@ -16,12 +16,7 @@
 
 if [ ! -f "es.pid" ]; then
 	echo "Launching ElasticSearch $1."
-<<<<<<< HEAD
-	elasticsearch-$1/bin/elasticsearch -d
-	ps -ef | grep elasticsearch-1.1.0 | awk 'NR==1 {print $2}' > es.pid
-=======
 	elasticsearch-$1/bin/elasticsearch -p es.pid >/dev/null &
->>>>>>> 71d38694
 
 	echo "Waiting for ElasticSearch to launch."
 	sleep 10
