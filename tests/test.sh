export ARGS=""
cd `dirname $0`

echo "Checking for XDebug.";

echo "<?php phpinfo(); ?>" | php | grep "xdebug support => enabled" >/dev/null 2>&1
XDEBUG=$?

if [ $XDEBUG -eq 1 ]; then
	echo "Cannot generate code coverage because Xdebug is not installed.";
else
	ARGS="--coverage-html ./report"
fi

if [ ! -d "work" ]; then
	mkdir "work"
fi

cd work

<<<<<<< HEAD
../version.sh "1.1.0"
=======
../version.sh "1.3.0"
>>>>>>> 71d38694

PASSED=$?

if [ $PASSED -eq 0 ]; then
	if [ $XDEBUG -eq 0 ]; then
        echo "Opening Coverage Report."
        open report/index.html
    fi

    exit 0
fi

exit 1<|MERGE_RESOLUTION|>--- conflicted
+++ resolved
@@ -18,11 +18,7 @@
 
 cd work
 
-<<<<<<< HEAD
-../version.sh "1.1.0"
-=======
 ../version.sh "1.3.0"
->>>>>>> 71d38694
 
 PASSED=$?
 
