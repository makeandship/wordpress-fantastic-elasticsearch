<?php
namespace elasticsearch;

/**
 * This class handles the magic of building documents and sending them to ElasticSearch for indexing.
 *
 * @license http://opensource.org/licenses/MIT
 * @author Paris Holley <mail@parisholley.com>
 * @version 4.0.0
 **/
class Indexer
{
	/**
	 * The number of posts to index per page when re-indexing
	 *
	 * @return integer posts per page
	 **/
	static function per_page()
	{
		return Config::apply_filters('indexer_per_page', 10);
	}

	/**
	 * Retrieve the posts for the page provided
	 *
	 * @param integer $page The page of results to retrieve for indexing
	 *
	 * @return WP_Post[] posts
	 **/
	static function get_posts($page = 1)
	{
		$args = Config::apply_filters('indexer_get_posts', array(
			'posts_per_page' => self::per_page(),
			'post_type' => Config::types(),
			'paged' => $page,
			'post_status' => 'publish'
		));

		return get_posts($args);
	}

	/**
	 * Retrieve count of the number of posts available for indexing
	 *
	 * @return integer number of posts
	 **/
	static function get_count()
	{
		$query = new \WP_Query(array(
			'post_type' => Config::types(),
			'post_status' => 'publish'
		));

		return $query->found_posts; //performance risk?
	}

	/**
	 * Removes all data in the ElasticSearch index
	 **/
	static function clear()
	{
		$index = self::_index(true);;

		try {
			$index->delete();
		} catch (\Exception $ex) {
			// will throw an exception if index does not exist
		}

		$index->create();

		self::_map();
	}

	/**
	 * Re-index the posts on the given page in the ElasticSearch index
	 *
	 * @param integer $page The page to re-index
	 **/
	static function reindex($page = 1)
	{
		$index = self::_index(true);

		$posts = self::get_posts($page);

		foreach ($posts as $post) {
			self::addOrUpdate($post);
		}

		return count($posts);
	}

	/**
	 * Removes a post from the ElasticSearch index
	 *
	 * @param WP_Post $post The wordpress post to remove
	 **/
	static function delete($post)
	{
		$index = self::_index(true);

		$type = $index->getType($post->post_type);

		try {
			$type->deleteById($post->ID);
		} catch (\Elastica\Exception\NotFoundException $ex) {
			// ignore
		}
	}

	/**
	 * Updates an existing document in the ElasticSearch index (or creates it if it doesn't exist)
	 *
	 * @param WP_Post $post The wordpress post to remove
	 **/
	static function addOrUpdate($post)
	{
		$type = self::_index(true)->getType($post->post_type);

		$data = self::_build_document($post);

		$type->addDocument(new \Elastica\Document($post->ID, $data));
	}

	/**
	 * Reads F.E.S configuration and updates ElasticSearch field mapping information (this can corrupt existing data).
	 * @internal
	 **/
	static function _map()
	{
		$index = self::_index(false);

		foreach (Config::types() as $type) {
			$type = $index->getType($type);

			$properties = array();

			self::_map_values($properties, $type, Config::taxonomies(), 'taxonomy');
			self::_map_values($properties, $type, Config::fields(), 'field');
			self::_map_values($properties, $type, Config::meta_fields(), 'meta');

			$mapping = new \Elastica\Type\Mapping($type, $properties);
			$mapping->send();
		}
	}

	/**
	 * Takes a wordpress post object and converts it into an associative array that can be sent to ElasticSearch
	 *
	 * @param WP_Post $post wordpress post object
	 * @return array document data
	 * @internal
	 **/
	static function _build_document($post)
	{
		global $blog_id;
		$document = array('blog_id' => $blog_id);
		$document = self::_build_field_values($post, $document);
		$document = self::_build_meta_values($post, $document);
		$document = self::_build_tax_values($post, $document);
		return Config::apply_filters('indexer_build_document', $document, $post);
	}

	/**
	 * Add post meta values to elasticsearch object, only if they are present.
	 *
	 * @param WP_Post $post
	 * @param Array $document to write to es
	 * @return Array $document
	 * @internal
	 **/
	static function _build_meta_values($post, $document)
	{
		$keys = get_post_custom_keys($post->ID);

		if (is_array($keys)) {
			$meta_fields = array_intersect(Config::meta_fields(), $keys);

			foreach ($meta_fields as $field) {
				$val = get_post_meta($post->ID, $field, true);

				if (isset($val)) {
					$document[$field] = $val;
				}
			}
		}
<<<<<<< HEAD

		return $document;
	}

	/**
	 * Add post fields to new elasticsearch object, if the field is set
	 *
	 * @param WP_Post $post
	 * @param Array $document to write to es
	 * @return Array $document
	 * @internal
	 **/
	static function _build_field_values($post, $document)
	{
		foreach (Config::fields() as $field) {
			if (isset($post->$field)) {
				if ($field == 'post_date') {
					$document[$field] = date('c', strtotime($post->$field));
				} else if ($field == 'post_content') {
					$document[$field] = strip_tags($post->$field);
				} else {
					$document[$field] = $post->$field;
				}
			}
		}
		return $document;
	}

	/**
	 * Add post taxonomies to elasticsearch object
	 *
	 * @param WP_Post $post
	 * @param Array $document to write to es
	 * @return Array $document
	 * @internal
	 **/
	static function _build_tax_values($post, $document)
	{

		if (!isset($post->post_type))
			return $document;

		$taxes = array_intersect(Config::taxonomies(), get_object_taxonomies($post->post_type));
		foreach ($taxes as $tax) {
			$document[$tax] = array();

			foreach (wp_get_object_terms($post->ID, $tax) as $term) {
				if (!in_array($term->slug, $document[$tax])) {
					$document[$tax][] = $term->slug;
					$document[$tax . '_name'][] = $term->name;
				}

				if (isset($term->parent) && $term->parent) {
					$parent = get_term($term->parent, $tax);

					while ($parent != null) {
						if (!in_array($parent->slug, $document[$tax])) {
							$document[$tax][] = $parent->slug;
							$document[$tax . '_name'][] = $parent->name;
						}

						if (isset($parent->parent) && $parent->parent) {
							$parent = get_term($parent->parent, $tax);
						} else {
							$parent = null;
						}
					}
				}
			}
		}
		return $document;
	}

	/**
	 * Create new ES field mappings for the given fields from the configuration
	 * TODO align callback names with Config::names so we can simply call this method with the kind string
	 * @param array $config_fields
	 * @param string $kind of internal fields: meta|field|taxonomy used to call the right indexer_map filter
	 */
	static function _map_values(&$properties, $type, $config_fields, $kind)
	{
		$index = self::_index(false);
		$numeric = Config::option('numeric');
		$notanalyzed = Config::option('not_analyzed');

		foreach ($config_fields as $field) {
			// set default
			$props = array('type' => 'string');
			// detect special field type
			if (isset($numeric[$field])) {
				$props['type'] = 'float';
			} elseif (isset($notanalyzed[$field]) || $kind == 'taxonomy') {
				$props['index'] = 'not_analyzed';
			} elseif ($field == 'post_date') {
				$props['type'] = 'date';
				$props['format'] = 'date_time_no_millis';
			} else {
				$props['index'] = 'analyzed';
			}

			if ($props['type'] == 'string' && $props['index'] == 'analyzed') {
				// provides more accurate searches
				// TODO: assumes plugin users are in english
				$props = array(
					'type' => 'multi_field',
					'fields' => array(
						$field => $props,
						'english' => array_merge($props, array(
							'analyzer' => 'english'
						))
					)
				);
			}

			// generic filter indexer_map_field| indexer_map_meta | indexer_map_taxonomy
			$props = Config::apply_filters('indexer_map_' . $kind, $props, $field);

			// also index taxonomy_name field
			if ($kind == 'taxonomy') {
				$tax_name_props = array('type' => 'string');
				$tax_name_props = Config::apply_filters('indexer_map_taxonomy_name', $tax_name_props, $field);
			}

			$properties[$field] = $props;

			if (isset($tax_name_props)) {
				$properties[$field . '_name'] = $tax_name_props;
			}
		}
	}
=======
  	}

    return $document;
  }

  /**
   * Add post fields to new elasticsearch object, if the field is set
   *
   * @param WP_Post $post
   * @param Array $document to write to es
   * @return Array $document
   * @internal
   **/
  static function _build_field_values($post, $document){
    foreach(Config::fields() as $field){
      if(isset($post->$field)){
        if($field == 'post_date'){
          $document[$field] = date('c',strtotime($post->$field));
        }else if($field == 'post_content'){
          $document[$field] = strip_tags($post->$field);
        }else{
          $document[$field] = $post->$field;
        }
      }
    }
    return $document;
  }

  /**
   * Add post taxonomies to elasticsearch object
   *
   * @param WP_Post $post
   * @param Array $document to write to es
   * @return Array $document
   * @internal
   **/
  static function _build_tax_values($post, $document){

    if(!isset($post->post_type))
      return $document;

    $taxes = array_intersect(Config::taxonomies(), get_object_taxonomies($post->post_type));
    foreach($taxes as $tax){
      $document[$tax] = array();

      foreach(wp_get_object_terms($post->ID, $tax) as $term){
        if(!in_array($term->slug, $document[$tax])){
          $document[$tax][] = $term->slug;
          $document[$tax . '_name'][] = $term->name;
        }

        if(isset($term->parent) && $term->parent){
          $parent = get_term($term->parent, $tax);

          while($parent != null){
            if(!in_array($parent->slug, $document[$tax])){
              $document[$tax][] = $parent->slug;
              $document[$tax . '_name'][] = $parent->name;
            }

            if(isset($parent->parent) && $parent->parent){
              $parent = get_term($parent->parent, $tax);
            }else{
              $parent = null;
            }
          }
        }
      }
    }
    return $document;
  }

  /**
   * Create new ES field mappings for the given fields from the configuration
   * TODO align callback names with Config::names so we can simply call this method with the kind string
   * @param array $config_fields
   * @param string $kind of internal fields: meta|field|taxonomy used to call the right indexer_map filter
   */
  static function _map_values($config_fields, $kind){
    $index = self::_index(false);
    $numeric = Config::option('numeric');
    $notanalyzed = Config::option('not_analyzed');

    foreach($config_fields as $field){
      // set default
      $props = array( 'type' => 'string' );
      // detect special field type
      if(isset($numeric[$field])){
        $props['type'] = 'float';
      }elseif(isset($notanalyzed[$field]) || $kind=='taxonomy'){
        $props['index'] = 'not_analyzed';
      }elseif($field == 'post_date'){
        $props['type'] = 'date';
        $props['format'] = 'date_time_no_millis';
      }else{
        $props['index'] = 'analyzed';
      }

	 if($props['type'] == 'string' && $props['index'] == 'analyzed'){
	 	// provides more accurate searches
	 	// TODO: assumes plugin users are in english
		$lang = Config::apply_filters('string_language', 'english');

	 	$props = array(
			'type' => 'multi_field',
			'fields' => array(
				$field => $props,
				$lang => array_merge($props,array(
					'analyzer' => $lang
				))
			)
		);
	 }

      // generic filter indexer_map_field| indexer_map_meta | indexer_map_taxonomy
      $props = Config::apply_filters('indexer_map_'.$kind, $props, $field);

      // also index taxonomy_name field
      if($kind=='taxonomy'){
        $tax_name_props = array('type' => 'string');
        $tax_name_props = Config::apply_filters('indexer_map_taxonomy_name', $tax_name_props, $field);
      }

      foreach(Config::types() as $type){
        $type = $index->getType($type);
        $mapping = new \Elastica\Type\Mapping($type);
        $mapping->setProperties(array($field => $props));
        $mapping->send();
        // second mapping for taxonomy_name
        if (isset($tax_name_props)){
          $mapping = new \Elastica\Type\Mapping($type);
          $mapping->setProperties(array($field.'_name' => $tax_name_props));
          $mapping->send();
        }
      }
    }
  }
>>>>>>> 02e6c0af

	/**
	 * The Elastica\Client object used by F.E.S
	 *
	 * @param boolean $write Specifiy whether you are making read-only or write transactions (currently just adjusts timeout values)
	 *
	 * @return Elastica\Client
	 * @internal
	 **/
	static function _client($write = false)
	{
		$settings = array(
			'url' => Config::option('server_url')
		);

		if ($write) {
			$settings['timeout'] = Config::option('server_timeout_write') ?: 300;
		} else {
			$settings['timeout'] = Config::option('server_timeout_read') ?: 1;
		}

      // Allow custom settings to be passed by users who want to.
      $settings = apply_filters('indexer_client_settings',$settings);

		return new \Elastica\Client($settings);
	}

	/**
	 * The Elastica\Index object used by F.E.S
	 *
	 * @param boolean $write Specifiy whether you are making read-only or write transactions (currently just adjusts timeout values)
	 *
	 * @return Elastica\Index
	 * @internal
	 **/
	static function _index($write = false)
	{
		return self::_client($write)->getIndex(Config::option('server_index'));
	}
}

?><|MERGE_RESOLUTION|>--- conflicted
+++ resolved
@@ -184,7 +184,6 @@
 				}
 			}
 		}
-<<<<<<< HEAD
 
 		return $document;
 	}
@@ -287,13 +286,14 @@
 
 			if ($props['type'] == 'string' && $props['index'] == 'analyzed') {
 				// provides more accurate searches
-				// TODO: assumes plugin users are in english
+
+				$lang = Config::apply_filters('string_language', 'english');
 				$props = array(
 					'type' => 'multi_field',
 					'fields' => array(
 						$field => $props,
-						'english' => array_merge($props, array(
-							'analyzer' => 'english'
+						$lang => array_merge($props, array(
+							'analyzer' => $lang
 						))
 					)
 				);
@@ -315,145 +315,6 @@
 			}
 		}
 	}
-=======
-  	}
-
-    return $document;
-  }
-
-  /**
-   * Add post fields to new elasticsearch object, if the field is set
-   *
-   * @param WP_Post $post
-   * @param Array $document to write to es
-   * @return Array $document
-   * @internal
-   **/
-  static function _build_field_values($post, $document){
-    foreach(Config::fields() as $field){
-      if(isset($post->$field)){
-        if($field == 'post_date'){
-          $document[$field] = date('c',strtotime($post->$field));
-        }else if($field == 'post_content'){
-          $document[$field] = strip_tags($post->$field);
-        }else{
-          $document[$field] = $post->$field;
-        }
-      }
-    }
-    return $document;
-  }
-
-  /**
-   * Add post taxonomies to elasticsearch object
-   *
-   * @param WP_Post $post
-   * @param Array $document to write to es
-   * @return Array $document
-   * @internal
-   **/
-  static function _build_tax_values($post, $document){
-
-    if(!isset($post->post_type))
-      return $document;
-
-    $taxes = array_intersect(Config::taxonomies(), get_object_taxonomies($post->post_type));
-    foreach($taxes as $tax){
-      $document[$tax] = array();
-
-      foreach(wp_get_object_terms($post->ID, $tax) as $term){
-        if(!in_array($term->slug, $document[$tax])){
-          $document[$tax][] = $term->slug;
-          $document[$tax . '_name'][] = $term->name;
-        }
-
-        if(isset($term->parent) && $term->parent){
-          $parent = get_term($term->parent, $tax);
-
-          while($parent != null){
-            if(!in_array($parent->slug, $document[$tax])){
-              $document[$tax][] = $parent->slug;
-              $document[$tax . '_name'][] = $parent->name;
-            }
-
-            if(isset($parent->parent) && $parent->parent){
-              $parent = get_term($parent->parent, $tax);
-            }else{
-              $parent = null;
-            }
-          }
-        }
-      }
-    }
-    return $document;
-  }
-
-  /**
-   * Create new ES field mappings for the given fields from the configuration
-   * TODO align callback names with Config::names so we can simply call this method with the kind string
-   * @param array $config_fields
-   * @param string $kind of internal fields: meta|field|taxonomy used to call the right indexer_map filter
-   */
-  static function _map_values($config_fields, $kind){
-    $index = self::_index(false);
-    $numeric = Config::option('numeric');
-    $notanalyzed = Config::option('not_analyzed');
-
-    foreach($config_fields as $field){
-      // set default
-      $props = array( 'type' => 'string' );
-      // detect special field type
-      if(isset($numeric[$field])){
-        $props['type'] = 'float';
-      }elseif(isset($notanalyzed[$field]) || $kind=='taxonomy'){
-        $props['index'] = 'not_analyzed';
-      }elseif($field == 'post_date'){
-        $props['type'] = 'date';
-        $props['format'] = 'date_time_no_millis';
-      }else{
-        $props['index'] = 'analyzed';
-      }
-
-	 if($props['type'] == 'string' && $props['index'] == 'analyzed'){
-	 	// provides more accurate searches
-	 	// TODO: assumes plugin users are in english
-		$lang = Config::apply_filters('string_language', 'english');
-
-	 	$props = array(
-			'type' => 'multi_field',
-			'fields' => array(
-				$field => $props,
-				$lang => array_merge($props,array(
-					'analyzer' => $lang
-				))
-			)
-		);
-	 }
-
-      // generic filter indexer_map_field| indexer_map_meta | indexer_map_taxonomy
-      $props = Config::apply_filters('indexer_map_'.$kind, $props, $field);
-
-      // also index taxonomy_name field
-      if($kind=='taxonomy'){
-        $tax_name_props = array('type' => 'string');
-        $tax_name_props = Config::apply_filters('indexer_map_taxonomy_name', $tax_name_props, $field);
-      }
-
-      foreach(Config::types() as $type){
-        $type = $index->getType($type);
-        $mapping = new \Elastica\Type\Mapping($type);
-        $mapping->setProperties(array($field => $props));
-        $mapping->send();
-        // second mapping for taxonomy_name
-        if (isset($tax_name_props)){
-          $mapping = new \Elastica\Type\Mapping($type);
-          $mapping->setProperties(array($field.'_name' => $tax_name_props));
-          $mapping->send();
-        }
-      }
-    }
-  }
->>>>>>> 02e6c0af
 
 	/**
 	 * The Elastica\Client object used by F.E.S
@@ -475,8 +336,8 @@
 			$settings['timeout'] = Config::option('server_timeout_read') ?: 1;
 		}
 
-      // Allow custom settings to be passed by users who want to.
-      $settings = apply_filters('indexer_client_settings',$settings);
+		// Allow custom settings to be passed by users who want to.
+		$settings = apply_filters('indexer_client_settings', $settings);
 
 		return new \Elastica\Client($settings);
 	}
