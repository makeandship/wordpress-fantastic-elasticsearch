<?php
namespace elasticsearch;

/**
 * The searcher class provides all you need to query your ElasticSearch server.
 *
 * @license http://opensource.org/licenses/MIT
 * @author Paris Holley <mail@parisholley.com>
 * @version 4.0.0
 **/
class Searcher
{
	/**
	 * Initiate a search with the ElasticSearch server and return the results. Use Faceting to manipulate URLs.
	 * @param string $search A space delimited list of terms to search for
	 * @param integer $pageIndex The index that represents the current page
	 * @param integer $size The number of results to return per page
	 * @param array $facets An object that contains selected facets (typically the query string, ie: $_GET)
	 * @param boolean $sortByDate If false, results will be sorted by score (relevancy)
	 * @see Faceting
	 *
	 * @return array The results of the search
	 **/
	public static function search($search = '', $pageIndex = 0, $size = 10, $facets = array(), $sortByDate = false)
	{
		$args = self::_buildQuery($search, $facets);

		if (empty($args) || (empty($args['query']) && empty($args['aggs']))) {
			return array(
				'total' => 0,
				'ids' => array(),
				'facets' => array()
			);
		}

		// need to do rethink the signature of the search() method, arg list can't just keep growing
		return self::_query($args, $pageIndex, $size, $sortByDate);
	}

	/**
	 * @internal
	 **/
	public static function _query($args, $pageIndex, $size, $sortByDate = false)
	{
		$query = new \Elastica\Query($args);
		$query->setFrom($pageIndex * $size);
		$query->setSize($size);
		$query->setFields(array('id'));

		$query = Config::apply_filters('searcher_query', $query);

		try {
			$index = Indexer::_index(false);

			$search = new \Elastica\Search($index->getClient());
			$search->addIndex($index);
<<<<<<< HEAD
			if (!$query->hasParam('sort')) {
				if ($sortByDate) {
					$query->addSort(array('post_date' => 'desc'));
				} else {
					$query->addSort('_score');
				}
			}
			Config::apply_filters('searcher_search', $search, $query);
=======
      if (!$query->hasParam('sort')){
        if($sortByDate){
          $query->addSort(array('post_date' => 'desc'));
        }else{
          $query->addSort('_score');
        }
      }
			$search = Config::apply_filters('searcher_search', $search, $query);
>>>>>>> 02e6c0af

			$results = $search->search($query);

			return self::_parseResults($results);
		} catch (\Exception $ex) {
			error_log($ex);

			return null;
		}
	}

	/**
	 * @internal
	 **/
	public static function _parseResults($response)
	{
		$val = array(
			'total' => $response->getTotalHits(),
			'facets' => array(),
			'ids' => array()
		);

		foreach ($response->getAggregations() as $name => $agg) {
			if (isset($agg['facet']['buckets'])) {
				foreach ($agg['facet']['buckets'] as $bucket) {
					$val['facets'][$name][$bucket['key']] = $bucket['doc_count'];
				}
			}

			if (isset($agg['range']['buckets'])) {
				foreach ($agg['range']['buckets'] as $bucket) {
					$from = isset($bucket['from']) ? $bucket['from'] : '';
					$to = isset($bucket['to']) && $bucket['to'] != '*' ? $bucket['to'] : '';

					$val['facets'][$name][$from . '-' . $to] = $bucket['doc_count'];
				}
			}
		}

		foreach ($response->getResults() as $result) {
			$val['ids'][] = $result->getId();
		}

		return Config::apply_filters('searcher_results', $val, $response);
	}

	/**
	 * @internal
	 **/
	public static function _buildQuery($search, $facets = array())
	{
		global $blog_id;

		$search = str_ireplace(array(' and ', ' or '), array(' AND ', ' OR '), $search);

		$fields = array();
		$musts = array();
		$filters = array();
		$scored = array();

		foreach (Config::taxonomies() as $tax) {
			if ($search) {
				$score = Config::score('tax', $tax);

				if ($score > 0) {
					$scored[] = "{$tax}_name^$score";
				}
			}

			self::_filterBySelectedFacets($tax, $facets, 'term', $musts, $filters);
		}

		$args = array();

		$numeric = Config::option('numeric');

		$exclude = Config::apply_filters('searcher_query_exclude_fields', array('post_date'));

		$fields = Config::fields();

		self::_searchField($fields, 'field', $exclude, $search, $facets, $musts, $filters, $scored, $numeric);
		self::_searchField(Config::meta_fields(), 'meta', $exclude, $search, $facets, $musts, $filters, $scored, $numeric);

		if (count($scored) > 0 && $search) {
			$qs = array(
				'fields' => $scored,
				'query' => $search
			);

			$fuzzy = Config::option('fuzzy');

			if ($fuzzy && strpos($search, "~") > -1) {
				$qs['fuzzy_min_sim'] = $fuzzy;
			}

			$qs = Config::apply_filters('searcher_query_string', $qs);

			$musts[] = array('query_string' => $qs);
		}

		if (in_array('post_type', $fields)) {
			self::_filterBySelectedFacets('post_type', $facets, 'term', $musts, $filters);
		}

		if (count($filters) > 0) {
			$args['filter']['bool']['should'] = $filters;
		}

		if (count($musts) > 0) {
			$args['query']['bool']['must'] = $musts;
		}

		$blogfilter = array('term' => array('blog_id' => $blog_id));

		$args['filter']['bool']['must'][] = $blogfilter;

		$args = Config::apply_filters('searcher_query_pre_facet_filter', $args);

		if (in_array('post_type', $fields)) {
			$args['aggs']['post_type']['terms'] = array(
				'field' => 'post_type',
				'size' => Config::apply_filters('searcher_query_facet_size', 100)  // see https://github.com/elasticsearch/elasticsearch/issues/1832
			);
		}

		// return facets
		foreach (Config::facets() as $facet) {
			$args['aggs'][$facet] = array(
				'filter' => array('bool' => array('must' => $blogfilter)),
				'aggs' => array(
					"facet" => array(
						'terms' => array(
							'field' => $facet,
							'size' => Config::apply_filters('searcher_query_facet_size', 100)  // see https://github.com/elasticsearch/elasticsearch/issues/1832
						)
					)
				)
			);

			if (count($filters) > 0) {
				$applicable = array();

				foreach ($filters as $filter) {
					if (isset($filter['term']) && !in_array($facet, array_keys($filter['term']))) {
						// do not filter on itself when using OR
						$applicable[] = $filter;
					}
				}

				if (count($applicable) > 0) {
					$args['aggs'][$facet]['filter']['bool']['should'] = $applicable;
				}
			}
		}

		if (is_array($numeric)) {
			foreach (array_keys($numeric) as $facet) {
				$ranges = Config::ranges($facet);

				if (count($ranges) > 0) {
					$args['aggs'][$facet] = array(
						'filter' => array('bool' => array('must' => $blogfilter)),
						'aggs' => array(
							"range" => array(
								'range' => array(
									'field' => $facet,
									'ranges' => array()
								)
							)
						)
					);

					foreach ($ranges as $key => $range) {
						$params = array();

						if (isset($range['to'])) {
							$params['to'] = $range['to'];
						}

						if (isset($range['from'])) {
							$params['from'] = $range['from'];
						}

						$args['aggs'][$facet]['aggs']['range']['range']['ranges'][] = $params;
					}
				}
			}
		}

		return Config::apply_filters('searcher_query_post_facet_filter', $args);
	}

	public static function _searchField($fields, $type, $exclude, $search, $facets, &$musts, &$filters, &$scored, $numeric)
	{
		foreach ($fields as $field) {
			if (in_array($field, $exclude)) {
				continue;
			}

			if ($search) {
				$score = Config::score($type, $field);
				$notanalyzed = Config::option('not_analyzed');

				if ($score > 0) {
					if (strpos($search, "~") > -1 || isset($notanalyzed[$field])) {
						// TODO: fuzzy doesn't work with english analyzer
						$scored[] = "$field^$score";
<<<<<<< HEAD
					} else {
						$scored[] = "$field.english^$score";
=======
					}else{
						$scored[] = sprintf(
							"$field.%s^$score",
							Config::apply_filters('string_language','english')
						);
>>>>>>> 02e6c0af
					}
				}
			}

			if (isset($numeric[$field]) && $numeric[$field]) {
				$ranges = Config::ranges($field);

				if (count($ranges) > 0) {
					$transformed = array();

					foreach ($ranges as $key => $range) {
						$transformed[$key] = array();

						if (isset($range['to'])) {
							$transformed[$key]['lt'] = $range['to'];
						}

						if (isset($range['from'])) {
							$transformed[$key]['gte'] = $range['from'];
						}
					}

					self::_filterBySelectedFacets($field, $facets, 'range', $musts, $filters, $transformed);
				}
			}
		}
	}

	/**
	 * @internal
	 **/
	public static function _filterBySelectedFacets($name, $facets, $type, &$musts, &$filters, $translate = array())
	{
		if (isset($facets[$name])) {
			$output = &$musts;

			$facets = $facets[$name];

			if (!is_array($facets)) {
				$facets = array($facets);
			}

			foreach ($facets as $operation => $facet) {
				if (is_string($operation) && $operation == 'or') {
					// use filters so faceting isn't affecting, allowing the user to select more "or" options
					$output = &$filters;
				}

				if (is_array($facet)) {
					foreach ($facet as $value) {
						$output[] = array($type => array($name => isset($translate[$value]) ? $translate[$value] : $value));
					}

					continue;
				}

				$output[] = array($type => array($name => isset($translate[$facet]) ? $translate[$facet] : $facet));
			}
		}
	}
}

?><|MERGE_RESOLUTION|>--- conflicted
+++ resolved
@@ -35,7 +35,7 @@
 
 		// need to do rethink the signature of the search() method, arg list can't just keep growing
 		return self::_query($args, $pageIndex, $size, $sortByDate);
-	}
+	}git ad
 
 	/**
 	 * @internal
@@ -54,7 +54,7 @@
 
 			$search = new \Elastica\Search($index->getClient());
 			$search->addIndex($index);
-<<<<<<< HEAD
+
 			if (!$query->hasParam('sort')) {
 				if ($sortByDate) {
 					$query->addSort(array('post_date' => 'desc'));
@@ -62,17 +62,7 @@
 					$query->addSort('_score');
 				}
 			}
-			Config::apply_filters('searcher_search', $search, $query);
-=======
-      if (!$query->hasParam('sort')){
-        if($sortByDate){
-          $query->addSort(array('post_date' => 'desc'));
-        }else{
-          $query->addSort('_score');
-        }
-      }
 			$search = Config::apply_filters('searcher_search', $search, $query);
->>>>>>> 02e6c0af
 
 			$results = $search->search($query);
 
@@ -280,16 +270,11 @@
 					if (strpos($search, "~") > -1 || isset($notanalyzed[$field])) {
 						// TODO: fuzzy doesn't work with english analyzer
 						$scored[] = "$field^$score";
-<<<<<<< HEAD
 					} else {
-						$scored[] = "$field.english^$score";
-=======
-					}else{
 						$scored[] = sprintf(
 							"$field.%s^$score",
-							Config::apply_filters('string_language','english')
+							Config::apply_filters('string_language', 'english')
 						);
->>>>>>> 02e6c0af
 					}
 				}
 			}
